--- conflicted
+++ resolved
@@ -5,26 +5,79 @@
 	"os"
 	"os/signal"
 	"syscall"
+	"time"
 
+	clientv3 "go.etcd.io/etcd/client/v3"
+	"golang.org/x/xerrors"
+	metav1 "k8s.io/apimachinery/pkg/apis/meta/v1"
+	"k8s.io/apimachinery/pkg/util/wait"
+	"k8s.io/client-go/discovery"
+	"k8s.io/client-go/dynamic"
+	clientset "k8s.io/client-go/kubernetes"
+	"k8s.io/client-go/rest"
 	"k8s.io/klog/v2"
 
-	"sigs.k8s.io/kube-scheduler-simulator/simulator/app"
 	"sigs.k8s.io/kube-scheduler-simulator/simulator/config"
+	"sigs.k8s.io/kube-scheduler-simulator/simulator/server"
+	"sigs.k8s.io/kube-scheduler-simulator/simulator/server/di"
 )
 
+func main() {
+	if err := startSimulator(); err != nil {
+		klog.Fatalf("failed with error on running simulator: %+v", err)
+	}
+}
+
 // entry point.
-func main() {
+func startSimulator() error {
 	cfg, err := config.NewConfig()
 	if err != nil {
-		klog.Fatalf("failed with error on reading config: %+v", err)
+		return xerrors.Errorf("get config: %w", err)
 	}
 
-	ctx, cancel := context.WithCancel(context.Background())
-	go func() {
-		if err := app.StartSimulator(ctx, cfg); err != nil {
-			klog.Fatalf("failed with error on running simulator: %+v", err)
+	restCfg := &rest.Config{
+		Host: cfg.KubeAPIServerURL,
+		TLSClientConfig: rest.TLSClientConfig{
+			Insecure: true,
+		},
+	}
+	client := clientset.NewForConfigOrDie(restCfg)
+	dynamicClient, err := dynamic.NewForConfig(restCfg)
+	if err != nil {
+		return xerrors.Errorf("creates dynamic clientset: %w", err)
+	}
+	discoveryClient := discovery.NewDiscoveryClient(client.RESTClient())
+
+	importClusterResourceClient := &clientset.Clientset{}
+	var importClusterDynamicClient dynamic.Interface
+	if cfg.ExternalImportEnabled || cfg.ResourceSyncEnabled {
+		importClusterResourceClient, err = clientset.NewForConfig(cfg.ExternalKubeClientCfg)
+		if err != nil {
+			return xerrors.Errorf("creates a new Clientset for the ExternalKubeClientCfg: %w", err)
 		}
-<<<<<<< HEAD
+
+		importClusterDynamicClient, err = dynamic.NewForConfig(cfg.ExternalKubeClientCfg)
+		if err != nil {
+			return xerrors.Errorf("creates a new dynamic Clientset for the ExternalKubeClientCfg: %w", err)
+		}
+	}
+
+	etcdclient, err := clientv3.New(clientv3.Config{
+		Endpoints:   []string{cfg.EtcdURL},
+		DialTimeout: 2 * time.Second,
+	})
+	if err != nil {
+		return xerrors.Errorf("create an etcd client: %w", err)
+	}
+
+	timeoutctx, cancel := context.WithTimeout(context.Background(), 2*time.Minute)
+	defer cancel()
+	err = wait.PollUntilContextCancel(timeoutctx, time.Second*5, true, func(ctx context.Context) (bool, error) {
+		_, err := client.CoreV1().Namespaces().Get(context.Background(), "kube-system", metav1.GetOptions{})
+		if err != nil {
+			klog.Infof("waiting for kube-system namespace to be ready: %v", err)
+			return false, nil
+		}
 		klog.Info("kubeapi-server is ready")
 		return true, nil
 	})
@@ -32,7 +85,7 @@
 		return xerrors.Errorf("kubeapi-server is not ready: %w", err)
 	}
 
-	dic, err := di.NewDIContainer(client, etcdclient, restCfg, cfg.InitialSchedulerCfg, cfg.ExternalImportEnabled, importClusterResourceClient, cfg.ExternalSchedulerEnabled, cfg.Port)
+	dic, err := di.NewDIContainer(client, dynamicClient, discoveryClient, etcdclient, restCfg, cfg.InitialSchedulerCfg, cfg.ExternalImportEnabled, cfg.ResourceSyncEnabled, importClusterResourceClient, importClusterDynamicClient, cfg.ExternalSchedulerEnabled, cfg.Port)
 	if err != nil {
 		return xerrors.Errorf("create di container: %w", err)
 	}
@@ -46,11 +99,15 @@
 	// If ExternalImportEnabled is enabled, the simulator import resources
 	// from the target cluster that indicated by the `KUBECONFIG`.
 	if cfg.ExternalImportEnabled {
-		ctx := context.Background()
 		// This must be called after `StartScheduler`
-		if err := dic.ImportClusterResourceService().ImportClusterResources(ctx); err != nil {
+		if err := dic.OneshotClusterResourceImporter().ImportClusterResources(context.Background()); err != nil { // TODO: set context
 			return xerrors.Errorf("import from the target cluster: %w", err)
 		}
+	}
+
+	if cfg.ResourceSyncEnabled {
+		// Start the resource syncer to sync resources from the target cluster.
+		go dic.ResourceSyncer().Run(context.Background()) // TODO: set context
 	}
 
 	// start simulator server
@@ -60,15 +117,11 @@
 		return xerrors.Errorf("start simulator server: %w", err)
 	}
 	defer shutdownFn()
-=======
-	}()
->>>>>>> edef82fd
 
 	// wait the signal
 	quit := make(chan os.Signal, 1)
 	signal.Notify(quit, syscall.SIGTERM, os.Interrupt)
 	<-quit
 
-	// stop simulator
-	cancel()
+	return nil
 }